from __future__ import absolute_import, division, print_function
<<<<<<< HEAD

__metaclass__ = type
=======
>>>>>>> 5b763984

__metaclass__ = type

from ansible.errors import AnsibleError
from ansible.module_utils._text import to_text
from ansible.plugins.action import ActionBase


class ActionModule(ActionBase):
    def run(self, tmp=None, task_vars=None):
        if task_vars is None:
            task_vars = dict()
        result = super(ActionModule, self).run(tmp, task_vars)
        endpoint = self._task.args.get("endpoint", None)
        application_key = self._task.args.get("application_key", None)
        application_secret = self._task.args.get("application_secret", None)
        consumer_key = self._task.args.get("consumer_key", None)
        state = self._task.args.get("state", None)
        name = self._task.args.get("name", None)
        domain = self._task.args.get("domain", None)
        ip = self._task.args.get("ip", None)
        vrack = self._task.args.get("vrack", None)
        boot = self._task.args.get("boot", None)
        force_reboot = self._task.args.get("force_reboot", None)
        template = self._task.args.get("template", None)
        hostname = self._task.args.get("hostname", None)
        service = self._task.args.get("service", None)
        link_type = self._task.args.get("link_type", None)
        max_retry = self._task.args.get("max_retry", 10)
        sleep = self._task.args.get("sleep", 10)

        ssh_key_name = self._task.args.get("ssh_key_name", None)
        use_distrib_kernel = self._task.args.get("use_distrib_kernel", False)

        result["failed"] = True

        new_src = template

        credentials = [
            "endpoint",
            "application_key",
            "application_secret",
            "consumer_key",
        ]
        credentials_in_args = [cred in self._task.args for cred in credentials]

        if name is None:
            result["msg"] = "name is required"
        elif service is None:
            result["msg"] = "service is required"
        elif any(credentials_in_args) and not all(credentials_in_args):
            result["msg"] = (
                "missing credentials. Either none or all the following (%s)"
                % ", ".join(credentials)
            )
        else:
            del result["failed"]
        if result.get("failed"):
            return result

        if service == "template":
            try:
                new_src = self._find_needle("files", template)
            except AnsibleError as e:
                result["failed"] = True
                result["msg"] = to_text(e)
                return result

        changed = False
        module_return = dict(changed=False)
        module_executed = False

        new_module_args = self._task.args.copy()
        new_module_args.update(dict(template=new_src))
        module_return = self._execute_module(
            module_name="ovh", module_args=new_module_args, task_vars=task_vars
        )
        module_executed = True

        if module_return.get("failed"):
            result.update(module_return)
            return result
        if module_return.get("changed"):
            changed = True
        if module_executed:
            result.update(module_return)

        return result<|MERGE_RESOLUTION|>--- conflicted
+++ resolved
@@ -1,9 +1,4 @@
 from __future__ import absolute_import, division, print_function
-<<<<<<< HEAD
-
-__metaclass__ = type
-=======
->>>>>>> 5b763984
 
 __metaclass__ = type
 
